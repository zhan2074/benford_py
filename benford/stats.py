from numpy import sqrt
from .constants import crit_chi2, KS_crit


def Z_score(frame, N):
    """Computes the Z statistics for the proportions studied

    Args:
        frame: DataFrame with the expected proportions and the already calculated
            Absolute Diferences between the found and expeccted proportions
        N: sample size

    Returns:
        Series of computed Z scores
    """
    return (frame.AbsDif - (1 / (2 * N))) / sqrt(
           (frame.Expected * (1. - frame.Expected)) / N)


def chi_sq(frame, ddf, confidence, verbose=True):
    """Comnputes the chi-square statistic of the found distributions and compares
    it with the critical chi-square of such a sample, according to the
    confidence level chosen and the degrees of freedom - len(sample) -1.

    Args:
        frame: DataFrame with Found, Expected and their difference columns.
        ddf: Degrees of freedom to consider.
        confidence: Confidence level to look up critical value.
        verbose: prints the chi-squre result and compares to the critical
            chi-square for the sample. Defaults to True.

    Returns:
        The computed Chi square statistic and the critical chi square
            (according) to the degrees of freedom and confidence level,
            for comparison. None if confidence is None
    """
    if confidence is None:
        print('\nChi-square test needs confidence other than None.')
        return
    else:
        exp_counts = frame.Counts.sum() * frame.Expected
        dif_counts = frame.Counts - exp_counts
        found_chi = (dif_counts ** 2 / exp_counts).sum()
        crit_chi = crit_chi2[ddf][confidence]
        if verbose:
            print(f"\nThe Chi-square statistic is {found_chi:.4f}.\n"
                  f"Critical Chi-square for this series: {crit_chi}.")
        return (found_chi, crit_chi)


def chi_sq_2(frame):
    """Computes the chi-square statistic of the found distributions

    Args:
        frame: DataFrame with Found, Expected and their difference columns.

    Returns:
        The computed Chi square statistic 
    """
    exp_counts = frame.Counts.sum() * frame.Expected
    dif_counts = frame.Counts - exp_counts
    return (dif_counts ** 2 / exp_counts).sum()


def kolmogorov_smirnov(frame, confidence, N, verbose=True):
    """Computes the Kolmogorov-Smirnov test of the found distributions
    and compares it with the critical chi-square of such a sample,
    according to the confidence level chosen.

    Args:
        frame: DataFrame with Foud and Expected distributions.
        confidence: Confidence level to look up critical value.
        N: Sample size
        verbose: prints the KS result and the critical value for the sample.
            Defaults to True.

    Returns:
        The Suprem, which is the greatest absolute difference between the
            Found and the expected proportions, and the Kolmogorov-Smirnov
            critical value according to the confidence level, for ccomparison
    """
    if confidence is None:
        print('\nKolmogorov-Smirnov test needs confidence other than None.')
        return
    else:
        # sorting and calculating the cumulative distribution
        ks_frame = frame.sort_index()[['Found', 'Expected']].cumsum()
        # finding the supremum - the largest cumul dist difference
        suprem = ((ks_frame.Found - ks_frame.Expected).abs()).max()
        # calculating the crittical value according to confidence
        crit_KS = KS_crit[confidence] / sqrt(N)

        if verbose:
            print(f"\nThe Kolmogorov-Smirnov statistic is {suprem:.4f}.\n"
                  f"Critical K-S for this series: {crit_KS:.4f}")
        return (suprem, crit_KS)


def kolmogorov_smirnov_2(frame):
    """Computes the Kolmogorov-Smirnov test of the found distributions

    Args:
        frame: DataFrame with Foud and Expected distributions.

    Returns:
        The Suprem, which is the greatest absolute difference between the
            Found end th expected proportions
    """
    # sorting and calculating the cumulative distribution
    ks_frame = frame.sort_index()[['Found', 'Expected']].cumsum()
    # finding the supremum - the largest cumul dist difference
<<<<<<< HEAD
    return ((ks_frame.Found - ks_frame.Expected).abs()).max()
=======
    return ((ks_frame.Found - ks_frame.Expected).abs()).max()


def mad(frame, test, verbose=True):
    """Computes the Mean Absolute Deviation (MAD) between the found and the
    expected proportions.

    Args:
        frame: DataFrame with the Absolute Deviations already calculated.
        test: Test to compute the MAD from (F1D, SD, F2D...)
        verbose: prints the MAD result and compares to limit values of
            conformity. Defaults to True.

    Returns:
        The Mean of the Absolute Deviations between the found and expected
            proportions. 
    """
    mad = frame.AbsDif.mean()

    if verbose:
        print(f"\nThe Mean Absolute Deviation is {mad}")

        if test != -2:
            print(f"For the {mad_dict[digs_dict[test]]}:\n\
            - 0.0000 to {mad_dict[test][0]}: Close Conformity\n\
            - {mad_dict[test][0]} to {mad_dict[test][1]}: Acceptable Conformity\n\
            - {mad_dict[test][1]} to {mad_dict[test][2]}: Marginally Acceptable Conformity\n\
            - Above {mad_dict[test][2]}: Nonconformity")
        else:
            pass
    return mad


def mse(frame, verbose=True):
    """Computes the test's Mean Square Error

    Args:
        frame: DataFrame with the already computed Absolute Deviations between
            the found and expected proportions
        verbose: Prints the MSE. Defaults to True.

    Returns:
        Mean of the squared differences between the found and the expected proportions.
    """
    mse = (frame.AbsDif ** 2).mean()

    if verbose:
        print(f"\nMean Square Error = {mse}")

    return mse
>>>>>>> 666e3fcd
<|MERGE_RESOLUTION|>--- conflicted
+++ resolved
@@ -109,9 +109,6 @@
     # sorting and calculating the cumulative distribution
     ks_frame = frame.sort_index()[['Found', 'Expected']].cumsum()
     # finding the supremum - the largest cumul dist difference
-<<<<<<< HEAD
-    return ((ks_frame.Found - ks_frame.Expected).abs()).max()
-=======
     return ((ks_frame.Found - ks_frame.Expected).abs()).max()
 
 
@@ -161,5 +158,4 @@
     if verbose:
         print(f"\nMean Square Error = {mse}")
 
-    return mse
->>>>>>> 666e3fcd
+    return mse