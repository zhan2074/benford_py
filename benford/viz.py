from numpy import array, arange, maximum, sqrt, ones
import matplotlib.pyplot as plt
from matplotlib.text import Annotation
from .constants import colors, mad_dict


def plot_expected(df, digs, save_plot=None, save_kwargs=None):
    """Plots the Expected Benford Distributions

    Args:
        df: DataFrame with the Expected Proportions
        digs: Test's digit
        save_plot: string with the path/name of the file in which the generated
            plot will be saved. Uses matplotlib.pyplot.savefig(). File format
            is infered by the file name extension.
        save_kwargs: dict with any of the kwargs accepted by
            matplotlib.pyplot.savefig()
            https://matplotlib.org/api/_as_gen/matplotlib.pyplot.savefig.html
    """
    if digs in [1, 2, 3]:
        y_max = (df.Expected.max() + (10 ** -(digs) / 3)) * 100
        fig, ax = plt.subplots(figsize=(2 * (digs ** 2 + 5), 1.5 *
                                        (digs ** 2 + 5)))
    elif digs == 22:
        y_max = 13.
        fig, ax = plt.subplots(figsize=(14, 10.5))
    elif digs == -2:
        y_max = 1.1
        fig, ax = plt.subplots(figsize=(15, 8))
    plt.title('Expected Benford Distributions', size='xx-large')
    plt.xlabel(df.index.name, size='x-large')
    plt.ylabel('Distribution (%)', size='x-large')
    ax.set_facecolor(colors['b'])
    ax.set_ylim(0, y_max)
    ax.bar(df.index, df.Expected * 100, color=colors['t'], align='center')
    ax.set_xticks(df.index)
    ax.set_xticklabels(df.index)

    if save_plot:
        if not save_kwargs:
            save_kwargs = {}
        plt.savefig(save_plot, **save_kwargs)

    plt.show(block=False)

def _get_plot_args(digs):
    """Selects the correct arguments for the plotting functions, depending on the
    the test (digs) chosen.
    """
    if digs in [1, 2, 3]:
        text_x = False
        n, m = 10 ** (digs - 1), 10 ** (digs)
        x = arange(n, m)
        figsize = (2 * (digs ** 2 + 5), 1.5 * (digs ** 2 + 5))
    elif digs == 22:
        text_x = False
        x = arange(10)
        figsize = (14, 10)
    else:
        text_x = True
        x = arange(100)
        figsize = (15, 7)
    return x, figsize, text_x
    

<<<<<<< HEAD
def plot_digs(df, x, y_Exp, y_Found, N, figsize, conf_Z, text_x=False,
              save_plot=None, save_kwargs=None):
=======
def plot_digs(df, x, y_Exp, y_Found, N, figsize, conf_Z, text_x=False,save_pic):
>>>>>>> 434db6d5
    """Plots the digits tests results

    Args:
        df: DataFrame with the data to be plotted
        x: sequence to be used in the x axis
        y_Exp: sequence of the expected proportions to be used in the y axis
            (line)
        y_Found: sequence of the found proportions to be used in the y axis
            (bars)
        N: lenght of sequence, to be used when plotting the confidence levels
        figsize: tuple to state the size of the plot figure
        conf_Z: Confidence level
        text_x: Forces to show all x ticks labels. Defaluts to True.
        save_plot: string with the path/name of the file in which the generated
            plot will be saved. Uses matplotlib.pyplot.savefig(). File format
            is infered by the file name extension.
        save_kwargs: dict with any of the kwargs accepted by
            matplotlib.pyplot.savefig()
            https://matplotlib.org/api/_as_gen/matplotlib.pyplot.savefig.html
        
    """
    if len(x) > 10:
        rotation = 90
    else:
        rotation = 0
    fig, ax = plt.subplots(figsize=figsize)
    plt.title('Expected vs. Found Distributions', size='xx-large')
    plt.xlabel('Digits', size='x-large')
    plt.ylabel('Distribution (%)', size='x-large')
    if conf_Z is not None:
        sig = conf_Z * sqrt(y_Exp * (1 - y_Exp) / N)
        upper = y_Exp + sig + (1 / (2 * N))
        lower_zeros = array([0]*len(upper))
        lower = maximum(y_Exp - sig - (1 / (2 * N)), lower_zeros)
        u = (y_Found < lower) | (y_Found > upper)
        c = array([colors['m']] * len(u))
        c[u] = colors['af']
        lower *= 100.
        upper *= 100.
        ax.plot(x, upper, color=colors['s'], zorder=5)
        ax.plot(x, lower, color=colors['s'], zorder=5)
        ax.fill_between(x, upper, lower, color=colors['s'],
                        alpha=.3, label='Conf')
    else:
        c = colors['m']
    ax.bar(x, y_Found * 100., color=c, label='Found', zorder=3, align='center')
    ax.plot(x, y_Exp * 100., color=colors['s'], linewidth=2.5,
            label='Benford', zorder=4)
    ax.set_xticks(x)
    ax.set_xticklabels(x, rotation=rotation)
    ax.set_facecolor(colors['b'])
    if text_x:
        ind = array(df.index).astype(str)
        ind[:10] = array(['00', '01', '02', '03', '04', '05',
                             '06', '07', '08', '09'])
        plt.xticks(x, ind, rotation='vertical')
    ax.legend()
    ax.set_ylim(0, max([y_Exp.max() * 100, y_Found.max() * 100]) + 10 / len(x))
    ax.set_xlim(x[0] - 1, x[-1] + 1)
<<<<<<< HEAD

    if save_plot:
        if not save_kwargs:
            save_kwargs = {}
        plt.savefig(save_plot, **save_kwargs)

=======
    if save_pic:
        plt.savefig(save_pic)
>>>>>>> 434db6d5
    plt.show(block=False)


def plot_sum(df, figsize, li, text_x=False, save_plot=None, save_kwargs=None):
    """Plots the summation test results

    Args:
        df: DataFrame with the data to be plotted
        figsize: sets the dimensions of the plot figure
        li -> value with which to draw the horizontal line
        save_plot: string with the path/name of the file in which the generated
            plot will be saved. Uses matplotlib.pyplot.savefig(). File format
            is infered by the file name extension.
        save_kwargs: dict with any of the kwargs accepted by
            matplotlib.pyplot.savefig()
            https://matplotlib.org/api/_as_gen/matplotlib.pyplot.savefig.html
    """
    x = df.index
    rotation = 90 if len(x) > 10 else 0
    fig = plt.figure(figsize=figsize)
    ax = fig.add_subplot(111)
    plt.title('Expected vs. Found Sums')
    plt.xlabel('Digits')
    plt.ylabel('Sums')
    ax.bar(x, df.Percent, color=colors['m'],
           label='Found Sums', zorder=3, align='center')
    ax.set_xlim(x[0] - 1, x[-1] + 1)
    ax.axhline(li, color=colors['s'], linewidth=2, label='Expected', zorder=4)
    ax.set_xticks(x)
    ax.set_xticklabels(x, rotation=rotation)
    ax.set_facecolor(colors['b'])
    if text_x:
        ind = array(x).astype(str)
        ind[:10] = array(['00', '01', '02', '03', '04', '05',
                             '06', '07', '08', '09'])
        plt.xticks(x, ind, rotation='vertical')
    ax.legend()

    if save_plot:
        if not save_kwargs:
            save_kwargs = {}
        plt.savefig(save_plot, **save_kwargs)

    plt.show(block=False)

def plot_ordered_mantissas(col, figsize=(12, 12),
                           save_plot=None, save_kwargs=None):
    """Plots the ordered mantissas and compares them to the expected, straight
        line that should be formed in a Benford-cmpliant set.
    
    Args:
        col (Series): column of mantissas to plot.
        figsize (tuple): sets the dimensions of the plot figure.
        save_plot: string with the path/name of the file in which the generated
            plot will be saved. Uses matplotlib.pyplot.savefig(). File format
            is infered by the file name extension.
        save_kwargs: dict with any of the kwargs accepted by
            matplotlib.pyplot.savefig()
            https://matplotlib.org/api/_as_gen/matplotlib.pyplot.savefig.html
 
    """
    ld = len(col)
    x = arange(1, ld + 1)
    n = ones(ld) / ld
    fig = plt.figure(figsize=figsize)
    ax = fig.add_subplot(111)
    ax.plot(x, col.sort_values(), linestyle='--',
            color=colors['s'], linewidth=3, label='Mantissas')
    ax.plot(x, n.cumsum(), color=colors['m'],
            linewidth=2, label='Expected')
    plt.ylim((0, 1.))
    plt.xlim((1, ld + 1))
    ax.set_facecolor(colors['b'])
    ax.set_title("Ordered Mantissas")
    plt.legend(loc='upper left')

    if save_plot:
        if not save_kwargs:
            save_kwargs = {}
        plt.savefig(save_plot, **save_kwargs)

    plt.show(block=False);

def plot_mantissa_arc_test(df, gravity_center, grid=True, figsize=12,
                           save_plot=None, save_kwargs=None):
    """Draws thee Mantissa Arc Test after computing X and Y circular coordinates
    for every mantissa and the center of gravity for the set
    
    Args:
        df (DataFrame): pandas DataFrame with the mantissas and the X and Y
            coordinates.
        gravity_center (tuple): coordinates for plottling the gravity center
        grid (bool): show grid. Defaults to True.
        figsize (int): figure dimensions. No need to be a tuple, since the
            figure is a square.
        save_plot: string with the path/name of the file in which the generated
            plot will be saved. Uses matplotlib.pyplot.savefig(). File format
            is infered by the file name extension.
        save_kwargs: dict with any of the kwargs accepted by
            matplotlib.pyplot.savefig()
            https://matplotlib.org/api/_as_gen/matplotlib.pyplot.savefig.html
    """
    fig = plt.figure(figsize=(figsize,figsize))
    ax = plt.subplot()
    ax.set_facecolor(colors['b'])
    ax.scatter(df.mant_x, df.mant_y, label= "ARC TEST",
                color=colors['m'])
    ax.scatter(gravity_center[0], gravity_center[1],
                color=colors['s']) 
    text_annotation = Annotation(
                "  Gravity Center: "
                f"x({round(gravity_center[0], 3)}),"
                f" y({round(gravity_center[1], 3)})", 
                xy=(gravity_center[0] - 0.65,
                    gravity_center[1] - 0.1),
                xycoords='data')
    ax.add_artist(text_annotation)
    ax.grid(True, which='both')
    ax.axhline(y=0, color='k')
    ax.axvline(x=0, color='k')
    ax.legend(loc = 'lower left')
    ax.set_title("Mantissas Arc Test")

    if save_plot:
        if not save_kwargs:
            save_kwargs = {}
        plt.savefig(save_plot, **save_kwargs)

    plt.show(block=False);

def plot_roll_mse(roll_series, figsize, save_plot=None, save_kwargs=None):
    """Shows the rolling MSE plot
    
    Args:
        roll_series: pd.Series resultant form rolling mse.
        figsize: the figure dimensions.
        save_plot: string with the path/name of the file in which the generated
            plot will be saved. Uses matplotlib.pyplot.savefig(). File format
            is infered by the file name extension.
        save_kwargs: dict with any of the kwargs accepted by
            matplotlib.pyplot.savefig()
            https://matplotlib.org/api/_as_gen/matplotlib.pyplot.savefig.html
    """
    fig, ax = plt.subplots(figsize=figsize)
    ax.set_facecolor(colors['b'])
    ax.plot(roll_series, color=colors['m'])

    if save_plot:
        if not save_kwargs:
            save_kwargs = {}
        plt.savefig(save_plot, **save_kwargs)

    plt.show(block=False)

def plot_roll_mad(roll_mad, figsize, save_plot=None, save_kwargs=None):
    """Shows the rolling MAD plot
    
    Args:
        roll_mad: pd.Series resultant form rolling mad.
        figsize: the figure dimensions.
        save_plot: string with the path/name of the file in which the generated
            plot will be saved. Uses matplotlib.pyplot.savefig(). File format
            is infered by the file name extension.
        save_kwargs: dict with any of the kwargs accepted by
            matplotlib.pyplot.savefig()
            https://matplotlib.org/api/_as_gen/matplotlib.pyplot.savefig.html
    """
    fig, ax = plt.subplots(figsize=figsize)
    ax.set_facecolor(colors['b'])
    ax.plot(roll_mad.roll_series, color=colors['m'])

    if roll_mad.test != -2:
        plt.axhline(y=mad_dict[roll_mad.test][0], color=colors['af'], linewidth=3)
        plt.axhline(y=mad_dict[roll_mad.test][1], color=colors['h2'], linewidth=3)
        plt.axhline(y=mad_dict[roll_mad.test][2], color=colors['s'], linewidth=3)

    if save_plot:
        if not save_kwargs:
            save_kwargs = {}
        plt.savefig(save_plot, **save_kwargs)

    plt.show(block=False)<|MERGE_RESOLUTION|>--- conflicted
+++ resolved
@@ -63,12 +63,8 @@
     return x, figsize, text_x
     
 
-<<<<<<< HEAD
 def plot_digs(df, x, y_Exp, y_Found, N, figsize, conf_Z, text_x=False,
               save_plot=None, save_kwargs=None):
-=======
-def plot_digs(df, x, y_Exp, y_Found, N, figsize, conf_Z, text_x=False,save_pic):
->>>>>>> 434db6d5
     """Plots the digits tests results
 
     Args:
@@ -128,17 +124,12 @@
     ax.legend()
     ax.set_ylim(0, max([y_Exp.max() * 100, y_Found.max() * 100]) + 10 / len(x))
     ax.set_xlim(x[0] - 1, x[-1] + 1)
-<<<<<<< HEAD
-
-    if save_plot:
-        if not save_kwargs:
-            save_kwargs = {}
-        plt.savefig(save_plot, **save_kwargs)
-
-=======
-    if save_pic:
-        plt.savefig(save_pic)
->>>>>>> 434db6d5
+
+    if save_plot:
+        if not save_kwargs:
+            save_kwargs = {}
+        plt.savefig(save_plot, **save_kwargs)
+
     plt.show(block=False)
 
 
