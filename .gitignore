<<<<<<< HEAD
# Compiled python modules.
*.pyc

# ipython notebook checkpoints
*.ipynb_checkpoints

# text editor backups
*~

# test files
test*.*
left*.*

# Setuptools distribution folder.
/dist/

# Python egg metadata, regenerated from source files by setuptools.
/*.egg-info
=======
*.pyc
*.ipynb_checkpoints
*~
test*.*
left*.*
>>>>>>> a7aaa5a5
<|MERGE_RESOLUTION|>--- conflicted
+++ resolved
@@ -1,4 +1,3 @@
-<<<<<<< HEAD
 # Compiled python modules.
 *.pyc
 
@@ -16,11 +15,4 @@
 /dist/
 
 # Python egg metadata, regenerated from source files by setuptools.
-/*.egg-info
-=======
-*.pyc
-*.ipynb_checkpoints
-*~
-test*.*
-left*.*
->>>>>>> a7aaa5a5
+/*.egg-info