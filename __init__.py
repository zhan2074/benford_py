--- conflicted
+++ resolved
@@ -1,7 +1,3 @@
 from .benford import *
 
-<<<<<<< HEAD
-__version__ = 0.2.6
-=======
-__version__ = "0.2.6"
->>>>>>> a92a10ce
+__version__ = "0.2.6"