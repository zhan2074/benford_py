--- conflicted
+++ resolved
@@ -28,8 +28,4 @@
             'Intended Audience :: Other Audience',
             'Topic :: Office/Business :: Financial :: Accounting',
             'Topic :: Scientific/Engineering :: Mathematics',
-<<<<<<< HEAD
-
-=======
->>>>>>> 88d6f797
       ],)